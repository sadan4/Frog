--- conflicted
+++ resolved
@@ -1,37 +1,23 @@
-<<<<<<< HEAD
 # BRAZILIAN PORTUGUESE TRANSLATION
 # Copyright (C) 2022 Andrey Maksimov
 # This file is distributed under the same license as the frog package.
 # Andrey Maksimov <andrey@tenderowl.com>, 2022.
 # Vinícius Augusto Silva Brasileiro <v247391@dac.unicamp.br>, 2022.
-=======
-#
 # Ian <ianloron00@gmail.com>, 2022.
->>>>>>> 51eafa40
 #
 msgid ""
 msgstr ""
 "Project-Id-Version: frog\n"
 "POT-Creation-Date: 2022-06-15 00:54+0300\n"
-<<<<<<< HEAD
 "PO-Revision-Date: 2022-09-10 14:58-0300\n"
 "Last-Translator: Vinícius Augusto Silva Brasileiro <v247391@dac.unicamp.br>\n"
 "Language-Team: Brazilian Portuguese <v247391@dac.unicamp.br>\n"
-=======
-"PO-Revision-Date: 2022-09-10 14:24-0300\n"
-"Last-Translator: Ian <ianloron00@gmail.com>\n"
-"Language-Team: Brazilian Portuguese <i198933@dac.unicamp.br>\n"
->>>>>>> 51eafa40
 "Language: pt_BR\n"
 "MIME-Version: 1.0\n"
 "Content-Type: text/plain; charset=UTF-8\n"
 "Content-Transfer-Encoding: 8bit\n"
 "Plural-Forms: nplurals=2; plural=(n > 1)\n"
-<<<<<<< HEAD
 "X-Generator: Gtranslator 41.0\n"
-=======
-"X-Generator: Gtranslator 3.36.0\n"
->>>>>>> 51eafa40
 "X-Poedit-Basepath: ..\n"
 "X-Poedit-SourceCharset: UTF-8\n"
 "X-Poedit-SearchPath-0: data/ui\n"
@@ -66,11 +52,7 @@
 #: data/ui/shortcuts.ui:34
 msgctxt "shortcut window"
 msgid "Display preferences"
-<<<<<<< HEAD
 msgstr "Preferências de exibição"
-=======
-msgstr "Mostrar preferênciass"
->>>>>>> 51eafa40
 
 #: data/ui/window.ui:12
 msgid "Extract text from anywhere"
@@ -78,11 +60,7 @@
 
 #: data/ui/window.ui:20
 msgid "Language"
-<<<<<<< HEAD
 msgstr "Língua"
-=======
-msgstr "Lingua"
->>>>>>> 51eafa40
 
 #: data/ui/window.ui:21
 msgid "Select language to extract"
